# SMARTS
![SMARTS CI](https://github.com/junluo-huawei/SMARTS/workflows/SMARTS%20CI/badge.svg?branch=master) ![Code style](https://img.shields.io/badge/code%20style-black-000000.svg)

This is the HiWay Edition of Scalable Multi-Agent Training School (SMARTS). It consists of a suite of autonomous driving tasks and support for population based evaluation and training.

![](docs/_static/smarts_envision.gif)

## Multi-Agent experiment as simple as...

```python
import gym

from smarts.core.agent_interface import AgentInterface, AgentType
from smarts.core.agent import AgentSpec, AgentPolicy

class Policy(AgentPolicy):
    def act(self, obs):
        return "keep_lane"

agent_spec = AgentSpec(
    interface=AgentInterface.from_type(AgentType.Laner, max_episode_steps=None),
    policy_builder=Policy,
)

agent_specs = {
    "Agent-007": agent_spec,
    "Agent-008": agent_spec,
}

env = gym.make(
    "smarts.env:hiway-v0",
    scenarios=["scenarios/loop"],
    agent_specs=agent_specs,
    visdom=True,
)

agents = {
    agent_id: agent_spec.build_agent()
    for agent_id, agent_spec in agent_specs.items()
}
observations = env.reset()

for _ in range(1000):
    agent_actions = {
        agent_id: agents[agent_id].act(agent_obs)
        for agent_id, agent_obs in observations.items()
    }
    observations, _, _, _ = env.step(agent_actions)
```

## Setup

```bash
# For Mac OS X users, make sure XQuartz is pre-installed as SUMO's dependency

# git clone ...
cd <project>

# Follow the instructions given by prompt for setting up the SUMO_HOME environment variable
./install_deps.sh

# verify sumo is >= 1.5.0
# if you have issues see ./doc/SUMO_TROUBLESHOOTING.md
sumo

# setup virtual environment; presently only Python 3.7.x is officially supported
python3.7 -m venv .venv

# enter virtual environment to install all dependencies
source .venv/bin/activate

# upgrade pip, a recent version of pip is needed for the version of tensorflow we depend on
pip install --upgrade pip

# install [train] version of python package with the rllib dependencies
pip install -e .[train]

# make sure you can run tests (and verify they are passing)
make test

# then you can run a scenario, see following section for more details
```

## Running

We use [supervisord](http://supervisord.org/introduction.html) to run SMARTS together with it's supporting processes. To run the default example simply build a scenario and start supervisord:

```bash
# build scenarios/loop
scl scenario build --clean scenarios/loop

# start supervisord
supervisord
```

With `supervisord` running, visit http://localhost:8081/ in your browser to view your experiment.

See [./envision/README.md](./envision/README.md) for more information on Envision, our front-end visualization tool.

Several example scripts are provided under [`SMARTS/examples`](./examples), as well as a handful of scenarios under [`SMARTS/scenarios`](./scenarios). You can create your own scenarios using the [Scenario Studio](./smarts/sstudio). Here's how you can use one of the example scripts with a scenario.

```bash
# Update the command=... in ./supervisord.conf
#
# [program:smarts]
# command=python examples/single_agent.py scenarios/loop
# ...
```

## CLI tool
SMARTS provides a command-line tool to interact with scenario studio and Envision.

Usage
```
scl COMMAND SUBCOMMAND [OPTIONS] [ARGS]...
```

Commands:
* envision
* scenario
* zoo

Subcommands of scenario:
* build-all: Generate all scenarios under the given directories
* build: Generate a single scenario
* clean: Clean generated artifacts

Subcommands of envision:
* start: start envision server

Subcommands of zoo:
* zoo: Build an agent, used for submitting to the agent-zoo

### Examples:

```
# Start envision, serve scenario assets out of ./scenarios
scl envision start --scenarios ./scenarios

# Build all scenario under given directories
scl scenario build-all ./scenarios ./eval_scenarios

# Rebuild a single scenario, replacing any existing generated assets
scl scenario build --clean scenarios/loop

# Clean generated scenario artifacts
scl scenario clean scenarios/loop
```

## Interfacing with Gym

See the provided ready-to-go scripts under the [examples/](./examples) directory.

## Contributing

Please read [Contributing](CONTRIBUTING.md)

### Building Docs Locally
Assuming you have run `pip install .[dev]`.

```bash
make docs

python -m http.server -d docs/_build/html
# Open http://localhost:8000 in your browser
```

## Extras

### Visualizing Agent Observations
If you want to easily visualize observations you can use our [Visdom](https://github.com/facebookresearch/visdom) integration. Start the visdom server before running your scenario,

```bash
visdom
# Open the printed URL in your browser
```

<!--
### Interfacing w/ PyMARL and malib

[PyMARL](https://github.com/oxwhirl/pymarl) and [malib](https://github.com/ying-wen/malib) presently live under the contrib package. You can run them via,

```bash
# somewhere on your machine, outside the HiWay directory
# TODO: Update this to our fork
git clone git@gitlab.smartsai.xyz:smarts/pymarl.git
cd pymarl

# or wherever you have placed your pymarl repo
ln -s $(PWD)/scenarios ../pymarl/scenarios

# setup virtual environment
python3 -m venv .venv
source .venv/bin/activate
pip install -r requirements.txt

python src/main.py --config=qmix --env-config=smarts
```

```bash
# somewhere on your machine, outside the HiWay directory
git clone git@github.com:ying-wen/malib.git
cd malib

# setup virtual environment
python3 -m venv .venv
source .venv/bin/activate
pip install -r requirements.txt

# or wherever you have placed your malib repo
ln -s $(PWD)/scenarios ../malib/scenarios

python examples/run_smarts.py --algo SAC --scenario ./scenarios/loop --n_agents 5
```
-->

### Using Docker


If you're comfortable using docker or are on a platform without suitable support to easily run SMARTS (e.g. an older version of Ubuntu) you can run the following,

```bash
docker build -t smarts .
<<<<<<< HEAD
docker run --rm -it -v $(PWD):/src -p 8081:8081 smarts
# <press entre>
=======
docker run --rm -it -v $(pwd):/src smarts
>>>>>>> a49cb657
cd /src
pip install -e .[train]

# Run Envision server in the background
$ scl envision start -s ./scenarios -p 8081 &
$ python examples/single_agent.py scenarios/loop
# On your most machine visit http://localhost:8081 to see the running simulation in
# Envision.
```

### SUMO Troubleshooting

* If you are having issues see: **[SETUP](docs/setup.rst)** and **[SUMO TROUBLESHOOTING](docs/SUMO_TROUBLESHOOTING.md)**
* If you wish to find binaries: **[SUMO Download Page](https://sumo.dlr.de/docs/Downloads.php)**
* If you wish to compile from source see: **[SUMO Build Instructions](https://sumo.dlr.de/docs/Developer/Main.html#build_instructions)**
* If you build from the git repository use: **[SUMO version 1.7.0](https://github.com/eclipse/sumo/commits/v1_7_0)** or higher<|MERGE_RESOLUTION|>--- conflicted
+++ resolved
@@ -221,18 +221,16 @@
 
 ```bash
 docker build -t smarts .
-<<<<<<< HEAD
 docker run --rm -it -v $(PWD):/src -p 8081:8081 smarts
-# <press entre>
-=======
-docker run --rm -it -v $(pwd):/src smarts
->>>>>>> a49cb657
+# <press enter>
+
 cd /src
 pip install -e .[train]
 
 # Run Envision server in the background
 $ scl envision start -s ./scenarios -p 8081 &
 $ python examples/single_agent.py scenarios/loop
+
 # On your most machine visit http://localhost:8081 to see the running simulation in
 # Envision.
 ```
